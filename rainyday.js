/**
 * Defines a new instance of the rainyday.js.
 * @param options options element with script parameters
 */

function RainyDay(options) {
    this.opacity = typeof options.opacity === 'undefined' ? 1 : options.opacity;
    this.blurRadius = typeof options.blur === 'undefined' ? 10 : options.blur;
    this.parentElement = typeof options.parentElement === 'undefined' ? document.body : options.parentElement;
    this.drops = [];

    // assume defaults
    this.reflection = this.REFLECTION_MINIATURE;
    this.trail = this.TRAIL_DROPS;
    this.gravity = this.GRAVITY_NON_LINEAR;
    this.collision = this.COLLISION_SIMPLE;
    this.VARIABLE_GRAVITY_THRESHOLD = 3;
    this.VARIABLE_GRAVITY_ANGLE = Math.PI / 2;
    this.VARIABLE_GRAVITY_ANGLE_VARIANCE = 0;
    this.VARIABLE_FPS = options.fps;
    this.VARIABLE_FILL_STYLE = '#8ED6FF';
    this.VARIABLE_COLLISIONS = true;
    this.REFLECTION_SCALEDOWN_FACTOR = 5;
    this.REFLECTION_DROP_MAPPING_WIDTH = 200;
    this.REFLECTION_DROP_MAPPING_HEIGHT = 200;

    if (!options.element) {
        options.element = document.body;
    }

    this.options = options;

    if (typeof options.element === 'string') {
        // use image element as background
        var element = document.getElementById(options.element);
        if (element.src) {
            this.img = element;
            this.htmlImage = true;
        } else {
            options.element = element;
            this.htmlImage = false;
        }
    } else {
        this.htmlImage = false;
    }

    if (!this.htmlImage) {
        // use background image of a given element
        this.img = new Image();
        this.img.crossOrigin = 'anonymous';

        var backgroundImage = null;
        if (window.getComputedStyle) {
            backgroundImage = window.getComputedStyle(options.element).getPropertyValue('background-image');
        } else {
            backgroundImage = options.element.currentStyle.backgroundImage;
        }

        this.img.style.display = 'none';

        var rainyday = this;
        this.img.onload = function() {
            rainyday.prepare();
        };
        this.img.src = backgroundImage.slice(4, -1);
        return;
    }

    this.prepare();
}

/**
 * Image has been loaded so continue with script loading
 */
RainyDay.prototype.prepare = function() {
    if (!this.htmlImage) {
        document.body.appendChild(this.img);
        this.img.width = this.options.element.width || window.innerWidth;
        this.img.height = this.options.element.height || window.innerHeight;
    }

    this.imgLoaded = true;
    if (typeof this.options.crop === 'undefined') {
        this.crop = [0, 0, this.img.clientWidth || this.img.width, this.img.clientHeight || this.img.height ];
        this.enableSizeChange = true;
    } else {
        this.crop = this.options.crop;
        this.enableSizeChange = false;
    }
    this.w = this.crop[2];
    this.h = this.crop[3];

    // prepare canvas elements
    this.canvas = this.prepareCanvas();
    this.prepareBackground(this.w, this.h);
    this.prepareGlass();

    // set polyfill of requestAnimationFrame
    this.setRequestAnimFrame();

    if (this.rainRequested) {
        this.rainRequested = false;
        this.rain();
    }
};

/**
 * Create the main canvas over a given element
 * @returns the canvas
 */
RainyDay.prototype.prepareCanvas = function() {
    var canvas = document.createElement('canvas');
    canvas.style.position = 'absolute';
    canvas.width = this.w;
    canvas.height = this.h;
    canvas.style.left = this.crop[0] + 'px';
    canvas.style.top = this.crop[1] + 'px';
    this.parentElement.appendChild(canvas);
    this.enableSizeChange && this.setResizeHandler();
    return canvas;
};

RainyDay.prototype.setResizeHandler = function() {
    // use setInterval if oneresize event already use by other.
    if (window.onresize !== null) {
        window.setInterval(this.checkSize.bind(this), 100);
    } else {
        window.onresize = this.checkSize.bind(this);
    }
};

/**
 * Periodically check the size of the underlying element
 */
RainyDay.prototype.checkSize = function() {
    var changed = false;
<<<<<<< HEAD
    var clientWidth = this.img.clientWidth;
    var clientHeight = this.img.clientHeight;
    var clientOffsetLeft = this.img.offsetLeft;
    var clientOffsetTop = this.img.offsetTop;
    var canvasWidth = this.canvas.width;
    var canvasHeight = this.canvas.height;
    var canvasOffsetLeft = this.canvas.offsetLeft;
    var canvasOffsetTop = this.canvas.offsetTop;

    if (canvasWidth !== clientWidth) {
        canvasWidth = clientWidth;
        changed = true;
    }
    if (canvasHeight !== clientHeight) {
        canvasHeight = clientHeight;
        changed = true;
    }
    if (canvasOffsetLeft !== clientOffsetLeft) {
        canvasOffsetLeft = clientOffsetLeft;
        changed = true;
    }
    if (canvasOffsetTop !== clientOffsetTop) {
        canvasOffsetTop = clientOffsetTop;
        changed = true;
=======
    if (this.htmlImage) {
        if (this.canvas.width !== this.img.clientWidth) {
            this.canvas.width = this.img.clientWidth;
            changed = true;
        }
        if (this.canvas.height !== this.img.clientHeight) {
            this.canvas.height = this.img.clientHeight;
            changed = true;
        }
        if (this.canvas.offsetLeft !== this.img.offsetLeft) {
            this.canvas.offsetLeft = this.img.offsetLeft;
            changed = true;
        }
        if (this.canvas.offsetTop !== this.img.offsetTop) {
            this.canvas.offsetTop = this.img.offsetTop;
            changed = true;
        }
    } else {
        if (this.canvas.width !== this.img.clientWidth) {
            this.canvas.width = this.img.clientWidth;
            changed = true;
        }
        if (this.canvas.height !== this.img.clientHeight) {
            this.canvas.height = this.img.clientHeight;
            changed = true;
        }
        if (this.canvas.offsetLeft !== this.img.offsetLeft) {
            this.canvas.offsetLeft = this.img.offsetLeft;
            changed = true;
        }
        if (this.canvas.offsetTop !== this.img.offsetTop) {
            this.canvas.offsetTop = this.img.offsetTop;
            changed = true;
        }
>>>>>>> ecfe9310
    }
    if (changed) {
        this.w = this.canvas.width;
        this.h = this.canvas.height;
        this.prepareBackground(this.w, this.h);
        this.glass.width = this.w;
        this.glass.height = this.h;
        this.prepareReflections();
    }
};

/**
 * Start animation loop
 */
RainyDay.prototype.animateDrops = function() {
    if (this.addDropCallback) {
        this.addDropCallback();
    }
    // |this.drops| array may be changed as we iterate over drops
    var dropsClone = this.drops.slice();
    var newDrops = [];
    for (var i = 0; i < dropsClone.length; ++i) {
        if (dropsClone[i].animate()) {
            newDrops.push(dropsClone[i]);
        }
    }
    this.drops = newDrops;
    window.requestAnimFrame(this.animateDrops.bind(this));
};

/**
 * Polyfill for requestAnimationFrame
 */
RainyDay.prototype.setRequestAnimFrame = function() {
    var fps = this.VARIABLE_FPS;
    window.requestAnimFrame = (function() {
        return window.requestAnimationFrame ||
            window.webkitRequestAnimationFrame ||
            window.mozRequestAnimationFrame ||
            function(callback) {
                window.setTimeout(callback, 1000 / fps);
            };
    })();
};

/**
 * Create the helper canvas for rendering raindrop reflections.
 */
RainyDay.prototype.prepareReflections = function() {
    this.reflected = document.createElement('canvas');
    this.reflected.width = this.canvas.width / this.REFLECTION_SCALEDOWN_FACTOR;
    this.reflected.height = this.canvas.height / this.REFLECTION_SCALEDOWN_FACTOR;
    var ctx = this.reflected.getContext('2d');
    ctx.drawImage(this.img, this.crop[0], this.crop[1], this.crop[2], this.crop[3], 0, 0, this.reflected.width, this.reflected.height);
};

/**
 * Create the glass canvas.
 */
RainyDay.prototype.prepareGlass = function() {
    this.glass = document.createElement('canvas');
    this.glass.width = this.canvas.width;
    this.glass.height = this.canvas.height;
    this.context = this.glass.getContext('2d');
};

/**
 * Main function for starting rain rendering.
 * @param presets list of presets to be applied
 * @param speed speed of the animation (if not provided or 0 static image will be generated)
 */
RainyDay.prototype.rain = function(presets, speed) {
    // animation
    if (presets && speed) {
        this.presets = presets;
        this.speed = speed;
    }

    if (!this.imgLoaded) {
        this.rainRequested = true;
        return;
    }

    // prepare canvas for drop reflections
    if (this.reflection !== this.REFLECTION_NONE) {
        this.prepareReflections();
    }

    this.animateDrops();

    this.PRIVATE_GRAVITY_FORCE_FACTOR_Y = (this.VARIABLE_FPS * 0.001) / 25;
    this.PRIVATE_GRAVITY_FORCE_FACTOR_X = ((Math.PI / 2) - this.VARIABLE_GRAVITY_ANGLE) * (this.VARIABLE_FPS * 0.001) / 50;

    // prepare gravity matrix
    if (this.VARIABLE_COLLISIONS) {

        // calculate max radius of a drop to establish gravity matrix resolution
        var maxDropRadius = 0;
        for (var i = 0; i < this.presets.length; i++) {
            if (this.presets[i][0] + this.presets[i][1] > maxDropRadius) {
                maxDropRadius = Math.floor(this.presets[i][0] + this.presets[i][1]);
            }
        }

        if (maxDropRadius > 0) {
            // initialize the gravity matrix
            var mwi = Math.ceil(this.w / maxDropRadius);
            var mhi = Math.ceil(this.h / maxDropRadius);
            this.matrix = new CollisionMatrix(mwi, mhi, maxDropRadius);
        } else {
            this.VARIABLE_COLLISIONS = false;
        }
    }

    for (var i = 0; i < this.presets.length; i++) {
        if (!this.presets[i][3]) {
            this.presets[i][3] = -1;
        }
    }

    var lastExecutionTime = 0;
    this.addDropCallback = function() {
        var timestamp = new Date().getTime();
        if (timestamp - lastExecutionTime < this.speed) {
            return;
        }
        lastExecutionTime = timestamp;
        var context = this.canvas.getContext('2d');
        context.clearRect(0, 0, this.canvas.width, this.canvas.height);
        context.drawImage(this.background, 0, 0, this.canvas.width, this.canvas.height);
        // select matching preset
        var preset;
        for (var i = 0; i < this.presets.length; i++) {
            if (this.presets[i][2] > 1 || this.presets[i][3] === -1) {
                if (this.presets[i][3] !== 0) {
                    this.presets[i][3]--;
                    for (var y = 0; y < this.presets[i][2]; ++y) {
                        this.putDrop(new Drop(this, Math.random() * this.w, Math.random() * this.h, this.presets[i][0], this.presets[i][1]));
                    }
                }
            } else if (Math.random() < this.presets[i][2]) {
                preset = this.presets[i];
                break;
            }
        }
        if (preset) {
            this.putDrop(new Drop(this, Math.random() * this.w, Math.random() * this.h, preset[0], preset[1]));
        }
        context.save();
        context.globalAlpha = this.opacity;
        context.drawImage(this.glass, 0, 0, this.canvas.width, this.canvas.height);
        context.restore();
    }.bind(this);
};

/**
 * Adds a new raindrop to the animation.
 * @param drop drop object to be added to the animation
 */
RainyDay.prototype.putDrop = function(drop) {
    drop.draw();
    if (this.gravity && drop.r > this.VARIABLE_GRAVITY_THRESHOLD) {
        if (this.VARIABLE_COLLISIONS) {
            this.matrix.update(drop);
        }
        this.drops.push(drop);
    }
};

/**
 * Clear the drop and remove from the list if applicable.
 * @drop to be cleared
 * @force force removal from the list
 * result if true animation of this drop should be stopped
 */
RainyDay.prototype.clearDrop = function(drop, force) {
    var result = drop.clear(force);
    if (result) {
        var index = this.drops.indexOf(drop);
        if (index >= 0) {
            this.drops.splice(index, 1);
        }
    }
    return result;
};

/**
 * Defines a new raindrop object.
 * @param rainyday reference to the parent object
 * @param centerX x position of the center of this drop
 * @param centerY y position of the center of this drop
 * @param min minimum size of a drop
 * @param base base value for randomizing drop size
 */

function Drop(rainyday, centerX, centerY, min, base) {
    this.x = Math.floor(centerX);
    this.y = Math.floor(centerY);
    this.r = (Math.random() * base) + min;
    this.rainyday = rainyday;
    this.context = rainyday.context;
    this.reflection = rainyday.reflected;
}

/**
 * Draws a raindrop on canvas at the current position.
 */
Drop.prototype.draw = function() {
    this.context.save();
    this.context.beginPath();

    var orgR = this.r;
    this.r = 0.95 * this.r;
    if (this.r < 3) {
        this.context.arc(this.x, this.y, this.r, 0, Math.PI * 2, true);
        this.context.closePath();
    } else if (this.colliding || this.yspeed > 2) {
        if (this.colliding) {
            var collider = this.colliding;
            this.r = 1.001 * (this.r > collider.r ? this.r : collider.r);
            this.x += (collider.x - this.x);
            this.colliding = null;
        }

        var yr = 1 + 0.1 * this.yspeed;
        this.context.moveTo(this.x - this.r / yr, this.y);
        this.context.bezierCurveTo(this.x - this.r, this.y - this.r * 2, this.x + this.r, this.y - this.r * 2, this.x + this.r / yr, this.y);
        this.context.bezierCurveTo(this.x + this.r, this.y + yr * this.r, this.x - this.r, this.y + yr * this.r, this.x - this.r / yr, this.y);
    } else {
        this.context.arc(this.x, this.y, this.r * 0.9, 0, Math.PI * 2, true);
        this.context.closePath();
    }

    this.context.clip();

    this.r = orgR;

    if (this.rainyday.reflection) {
        this.rainyday.reflection(this);
    }

    this.context.restore();
};

/**
 * Clears the raindrop region.
 * @param force force stop
 * @returns true if the animation is stopped
 */
Drop.prototype.clear = function(force) {
    this.context.clearRect(this.x - this.r - 1, this.y - this.r - 2, 2 * this.r + 2, 2 * this.r + 2);
    if (force) {
        this.terminate = true;
        return true;
    }
    if ((this.y - this.r > this.rainyday.h) || (this.x - this.r > this.rainyday.w) || (this.x + this.r < 0)) {
        // over edge so stop this drop
        return true;
    }
    return false;
};

/**
 * Moves the raindrop to a new position according to the gravity.
 */
Drop.prototype.animate = function() {
    if (this.terminate) {
        return false;
    }
    var stopped = this.rainyday.gravity(this);
    if (!stopped && this.rainyday.trail) {
        this.rainyday.trail(this);
    }
    if (this.rainyday.VARIABLE_COLLISIONS) {
        var collisions = this.rainyday.matrix.update(this, stopped);
        if (collisions) {
            this.rainyday.collision(this, collisions);
        }
    }
    return !stopped || this.terminate;
};

/**
 * TRAIL function: no trail at all
 * @param drop raindrop object
 */
RainyDay.prototype.TRAIL_NONE = function() {
    // nothing going on here
};

/**
 * TRAIL function: trail of small drops (default)
 * @param drop raindrop object
 */
RainyDay.prototype.TRAIL_DROPS = function(drop) {
    if (!drop.trailY || drop.y - drop.trailY >= Math.random() * 100 * drop.r) {
        drop.trailY = drop.y;
        this.putDrop(new Drop(this, drop.x + (Math.random() * 2 - 1) * Math.random(), drop.y - drop.r - 5, Math.ceil(drop.r / 5), 0));
    }
};

/**
 * TRAIL function: trail of unblurred image
 * @param drop raindrop object
 */
RainyDay.prototype.TRAIL_SMUDGE = function(drop) {
    var y = drop.y - drop.r - 3;
    var x = drop.x - drop.r / 2 + (Math.random() * 2);
    if (y < 0 || x < 0) {
        return;
    }
    this.context.drawImage(this.clearbackground, x, y, drop.r, 2, x, y, drop.r, 2);
};

/**
 * GRAVITY function: no gravity at all
 * @param drop raindrop object
 * @returns true if the animation is stopped
 */
RainyDay.prototype.GRAVITY_NONE = function() {
    return true;
};

/**
 * GRAVITY function: linear gravity
 * @param drop raindrop object
 * @returns true if the animation is stopped
 */
RainyDay.prototype.GRAVITY_LINEAR = function(drop) {
    if (this.clearDrop(drop)) {
        return true;
    }

    if (drop.yspeed) {
        drop.yspeed += this.PRIVATE_GRAVITY_FORCE_FACTOR_Y * Math.floor(drop.r);
        drop.xspeed += this.PRIVATE_GRAVITY_FORCE_FACTOR_X * Math.floor(drop.r);
    } else {
        drop.yspeed = this.PRIVATE_GRAVITY_FORCE_FACTOR_Y;
        drop.xspeed = this.PRIVATE_GRAVITY_FORCE_FACTOR_X;
    }

    drop.y += drop.yspeed;
    drop.draw();
    return false;
};

/**
 * GRAVITY function: non-linear gravity (default)
 * @param drop raindrop object
 * @returns true if the animation is stopped
 */
RainyDay.prototype.GRAVITY_NON_LINEAR = function(drop) {
    if (this.clearDrop(drop)) {
        return true;
    }

    if (drop.collided) {
        drop.collided = false;
        drop.seed = Math.floor(drop.r * Math.random() * this.VARIABLE_FPS);
        drop.skipping = false;
        drop.slowing = false;
    } else if (!drop.seed || drop.seed < 0) {
        drop.seed = Math.floor(drop.r * Math.random() * this.VARIABLE_FPS);
        drop.skipping = drop.skipping === false ? true : false;
        drop.slowing = true;
    }

    drop.seed--;

    if (drop.yspeed) {
        if (drop.slowing) {
            drop.yspeed /= 1.1;
            drop.xspeed /= 1.1;
            if (drop.yspeed < this.PRIVATE_GRAVITY_FORCE_FACTOR_Y) {
                drop.slowing = false;
            }

        } else if (drop.skipping) {
            drop.yspeed = this.PRIVATE_GRAVITY_FORCE_FACTOR_Y;
            drop.xspeed = this.PRIVATE_GRAVITY_FORCE_FACTOR_X;
        } else {
            drop.yspeed += 1 * this.PRIVATE_GRAVITY_FORCE_FACTOR_Y * Math.floor(drop.r);
            drop.xspeed += 1 * this.PRIVATE_GRAVITY_FORCE_FACTOR_X * Math.floor(drop.r);
        }
    } else {
        drop.yspeed = this.PRIVATE_GRAVITY_FORCE_FACTOR_Y;
        drop.xspeed = this.PRIVATE_GRAVITY_FORCE_FACTOR_X;
    }

    if (this.VARIABLE_GRAVITY_ANGLE_VARIANCE !== 0) {
        drop.xspeed += ((Math.random() * 2 - 1) * drop.yspeed * this.VARIABLE_GRAVITY_ANGLE_VARIANCE);
    }

    drop.y += drop.yspeed;
    drop.x += drop.xspeed;

    drop.draw();
    return false;
};

/**
 * REFLECTION function: no reflection at all
 * @param drop raindrop object
 */
RainyDay.prototype.REFLECTION_NONE = function() {
    this.context.fillStyle = this.VARIABLE_FILL_STYLE;
    this.context.fill();
};

/**
 * REFLECTION function: miniature reflection (default)
 * @param drop raindrop object
 */
RainyDay.prototype.REFLECTION_MINIATURE = function(drop) {
    var sx = Math.max((drop.x - this.REFLECTION_DROP_MAPPING_WIDTH) / this.REFLECTION_SCALEDOWN_FACTOR, 0);
    var sy = Math.max((drop.y - this.REFLECTION_DROP_MAPPING_HEIGHT) / this.REFLECTION_SCALEDOWN_FACTOR, 0);
    var sw = Math.min(this.REFLECTION_DROP_MAPPING_WIDTH * 2 / this.REFLECTION_SCALEDOWN_FACTOR, this.reflected.width - sx);
    var sh = Math.min(this.REFLECTION_DROP_MAPPING_HEIGHT * 2 / this.REFLECTION_SCALEDOWN_FACTOR, this.reflected.height - sy);
    this.context.drawImage(this.reflected, sx, sy, sw, sh, drop.x - 1.1 * drop.r, drop.y - 1.1 * drop.r, drop.r * 2, drop.r * 2);
};

/**
 * COLLISION function: default collision implementation
 * @param drop one of the drops colliding
 * @param colllisions list of potential collisions
 */
RainyDay.prototype.COLLISION_SIMPLE = function(drop, collisions) {
    var item = collisions;
    var drop2;
    while (item != null) {
        var p = item.drop;
        if (Math.sqrt(Math.pow(drop.x - p.x, 2) + Math.pow(drop.y - p.y, 2)) < (drop.r + p.r)) {
            drop2 = p;
            break;
        }
        item = item.next;
    }

    if (!drop2) {
        return;
    }

    // rename so that we're dealing with low/high drops
    var higher, lower;
    if (drop.y > drop2.y) {
        higher = drop;
        lower = drop2;
    } else {
        higher = drop2;
        lower = drop;
    }

    this.clearDrop(lower);
    // force stopping the second drop
    this.clearDrop(higher, true);
    this.matrix.remove(higher);
    lower.draw();

    lower.colliding = higher;
    lower.collided = true;
};

/**
 * Resizes canvas, draws original image and applies blurring algorithm.
 */
RainyDay.prototype.prepareBackground = function() {
    this.background = document.createElement('canvas');
    this.background.width = this.canvas.width;
    this.background.height = this.canvas.height;

    this.clearbackground = document.createElement('canvas');
    this.clearbackground.width = this.canvas.width;
    this.clearbackground.height = this.canvas.height;

    var context = this.background.getContext('2d');
    context.clearRect(0, 0, this.w, this.h);

    context.drawImage(this.img, this.crop[0], this.crop[1], this.crop[2], this.crop[3], 0, 0, this.w, this.h);

    context = this.clearbackground.getContext('2d');
    context.clearRect(0, 0, this.w, this.h);
    context.drawImage(this.img, this.crop[0], this.crop[1], this.crop[2], this.crop[3], 0, 0, this.w, this.h);

    if (!isNaN(this.blurRadius) && this.blurRadius >= 1) {
        this.stackBlurCanvasRGB(this.w, this.h, this.blurRadius);
    }
};

/**
 * Implements the Stack Blur Algorithm (@see http://www.quasimondo.com/StackBlurForCanvas/StackBlurDemo.html).
 * @param width width of the canvas
 * @param height height of the canvas
 * @param radius blur radius
 */
RainyDay.prototype.stackBlurCanvasRGB = function(width, height, radius) {

    var shgTable = [
        [0, 9],
        [1, 11],
        [2, 12],
        [3, 13],
        [5, 14],
        [7, 15],
        [11, 16],
        [15, 17],
        [22, 18],
        [31, 19],
        [45, 20],
        [63, 21],
        [90, 22],
        [127, 23],
        [181, 24]
    ];

    var mulTable = [
        512, 512, 456, 512, 328, 456, 335, 512, 405, 328, 271, 456, 388, 335, 292, 512,
        454, 405, 364, 328, 298, 271, 496, 456, 420, 388, 360, 335, 312, 292, 273, 512,
        482, 454, 428, 405, 383, 364, 345, 328, 312, 298, 284, 271, 259, 496, 475, 456,
        437, 420, 404, 388, 374, 360, 347, 335, 323, 312, 302, 292, 282, 273, 265, 512,
        497, 482, 468, 454, 441, 428, 417, 405, 394, 383, 373, 364, 354, 345, 337, 328,
        320, 312, 305, 298, 291, 284, 278, 271, 265, 259, 507, 496, 485, 475, 465, 456,
        446, 437, 428, 420, 412, 404, 396, 388, 381, 374, 367, 360, 354, 347, 341, 335,
        329, 323, 318, 312, 307, 302, 297, 292, 287, 282, 278, 273, 269, 265, 261, 512,
        505, 497, 489, 482, 475, 468, 461, 454, 447, 441, 435, 428, 422, 417, 411, 405,
        399, 394, 389, 383, 378, 373, 368, 364, 359, 354, 350, 345, 341, 337, 332, 328,
        324, 320, 316, 312, 309, 305, 301, 298, 294, 291, 287, 284, 281, 278, 274, 271,
        268, 265, 262, 259, 257, 507, 501, 496, 491, 485, 480, 475, 470, 465, 460, 456,
        451, 446, 442, 437, 433, 428, 424, 420, 416, 412, 408, 404, 400, 396, 392, 388,
        385, 381, 377, 374, 370, 367, 363, 360, 357, 354, 350, 347, 344, 341, 338, 335,
        332, 329, 326, 323, 320, 318, 315, 312, 310, 307, 304, 302, 299, 297, 294, 292,
        289, 287, 285, 282, 280, 278, 275, 273, 271, 269, 267, 265, 263, 261, 259
    ];

    radius |= 0;

    var context = this.background.getContext('2d');
    var imageData = context.getImageData(0, 0, width, height);
    var pixels = imageData.data;
    var x, y, i, p, yp, yi, yw, rSum, gSum, bSum,
        rOutSum, gOutSum, bOutSum,
        rInSum, gInSum, bInSum,
        pr, pg, pb, rbs;
    var radiusPlus1 = radius + 1;
    var sumFactor = radiusPlus1 * (radiusPlus1 + 1) / 2;

    var stackStart = new BlurStack();
    var stackEnd = new BlurStack();
    var stack = stackStart;
    for (i = 1; i < 2 * radius + 1; i++) {
        stack = stack.next = new BlurStack();
        if (i === radiusPlus1) {
            stackEnd = stack;
        }
    }
    stack.next = stackStart;
    var stackIn = null;
    var stackOut = null;

    yw = yi = 0;

    var mulSum = mulTable[radius];
    var shgSum;
    for (var ssi = 0; ssi < shgTable.length; ++ssi) {
        if (radius <= shgTable[ssi][0]) {
            shgSum = shgTable[ssi - 1][1];
            break;
        }
    }

    for (y = 0; y < height; y++) {
        rInSum = gInSum = bInSum = rSum = gSum = bSum = 0;

        rOutSum = radiusPlus1 * (pr = pixels[yi]);
        gOutSum = radiusPlus1 * (pg = pixels[yi + 1]);
        bOutSum = radiusPlus1 * (pb = pixels[yi + 2]);

        rSum += sumFactor * pr;
        gSum += sumFactor * pg;
        bSum += sumFactor * pb;

        stack = stackStart;

        for (i = 0; i < radiusPlus1; i++) {
            stack.r = pr;
            stack.g = pg;
            stack.b = pb;
            stack = stack.next;
        }

        for (i = 1; i < radiusPlus1; i++) {
            p = yi + ((width - 1 < i ? width - 1 : i) << 2);
            rSum += (stack.r = (pr = pixels[p])) * (rbs = radiusPlus1 - i);
            gSum += (stack.g = (pg = pixels[p + 1])) * rbs;
            bSum += (stack.b = (pb = pixels[p + 2])) * rbs;

            rInSum += pr;
            gInSum += pg;
            bInSum += pb;

            stack = stack.next;
        }

        stackIn = stackStart;
        stackOut = stackEnd;
        for (x = 0; x < width; x++) {
            pixels[yi] = (rSum * mulSum) >> shgSum;
            pixels[yi + 1] = (gSum * mulSum) >> shgSum;
            pixels[yi + 2] = (bSum * mulSum) >> shgSum;

            rSum -= rOutSum;
            gSum -= gOutSum;
            bSum -= bOutSum;

            rOutSum -= stackIn.r;
            gOutSum -= stackIn.g;
            bOutSum -= stackIn.b;

            p = (yw + ((p = x + radius + 1) < (width - 1) ? p : (width - 1))) << 2;

            rInSum += (stackIn.r = pixels[p]);
            gInSum += (stackIn.g = pixels[p + 1]);
            bInSum += (stackIn.b = pixels[p + 2]);

            rSum += rInSum;
            gSum += gInSum;
            bSum += bInSum;

            stackIn = stackIn.next;

            rOutSum += (pr = stackOut.r);
            gOutSum += (pg = stackOut.g);
            bOutSum += (pb = stackOut.b);

            rInSum -= pr;
            gInSum -= pg;
            bInSum -= pb;

            stackOut = stackOut.next;

            yi += 4;
        }
        yw += width;
    }

    for (x = 0; x < width; x++) {
        gInSum = bInSum = rInSum = gSum = bSum = rSum = 0;

        yi = x << 2;
        rOutSum = radiusPlus1 * (pr = pixels[yi]);
        gOutSum = radiusPlus1 * (pg = pixels[yi + 1]);
        bOutSum = radiusPlus1 * (pb = pixels[yi + 2]);

        rSum += sumFactor * pr;
        gSum += sumFactor * pg;
        bSum += sumFactor * pb;

        stack = stackStart;

        for (i = 0; i < radiusPlus1; i++) {
            stack.r = pr;
            stack.g = pg;
            stack.b = pb;
            stack = stack.next;
        }

        yp = width;

        for (i = 1; i < radiusPlus1; i++) {
            yi = (yp + x) << 2;

            rSum += (stack.r = (pr = pixels[yi])) * (rbs = radiusPlus1 - i);
            gSum += (stack.g = (pg = pixels[yi + 1])) * rbs;
            bSum += (stack.b = (pb = pixels[yi + 2])) * rbs;

            rInSum += pr;
            gInSum += pg;
            bInSum += pb;

            stack = stack.next;

            if (i < (height - 1)) {
                yp += width;
            }
        }

        yi = x;
        stackIn = stackStart;
        stackOut = stackEnd;
        for (y = 0; y < height; y++) {
            p = yi << 2;
            pixels[p] = (rSum * mulSum) >> shgSum;
            pixels[p + 1] = (gSum * mulSum) >> shgSum;
            pixels[p + 2] = (bSum * mulSum) >> shgSum;

            rSum -= rOutSum;
            gSum -= gOutSum;
            bSum -= bOutSum;

            rOutSum -= stackIn.r;
            gOutSum -= stackIn.g;
            bOutSum -= stackIn.b;

            p = (x + (((p = y + radiusPlus1) < (height - 1) ? p : (height - 1)) * width)) << 2;

            rSum += (rInSum += (stackIn.r = pixels[p]));
            gSum += (gInSum += (stackIn.g = pixels[p + 1]));
            bSum += (bInSum += (stackIn.b = pixels[p + 2]));

            stackIn = stackIn.next;

            rOutSum += (pr = stackOut.r);
            gOutSum += (pg = stackOut.g);
            bOutSum += (pb = stackOut.b);

            rInSum -= pr;
            gInSum -= pg;
            bInSum -= pb;

            stackOut = stackOut.next;

            yi += width;
        }
    }

    context.putImageData(imageData, 0, 0);

};

/**
 * Defines a new helper object for Stack Blur Algorithm.
 */

function BlurStack() {
    this.r = 0;
    this.g = 0;
    this.b = 0;
    this.next = null;
}

/**
 * Defines a gravity matrix object which handles collision detection.
 * @param x number of columns in the matrix
 * @param y number of rows in the matrix
 * @param r grid size
 */

function CollisionMatrix(x, y, r) {
    this.resolution = r;
    this.xc = x;
    this.yc = y;
    this.matrix = new Array(x);
    for (var i = 0; i <= (x + 5); i++) {
        this.matrix[i] = new Array(y);
        for (var j = 0; j <= (y + 5); ++j) {
            this.matrix[i][j] = new DropItem(null);
        }
    }
}

/**
 * Updates position of the given drop on the collision matrix.
 * @param drop raindrop to be positioned/repositioned
 * @forceDelete if true the raindrop will be removed from the matrix
 * @returns collisions if any
 */
CollisionMatrix.prototype.update = function(drop, forceDelete) {
    if (drop.gid) {
        this.matrix[drop.gmx][drop.gmy].remove(drop);
        if (forceDelete) {
            return null;
        }

        drop.gmx = Math.floor(drop.x / this.resolution);
        drop.gmy = Math.floor(drop.y / this.resolution);
        if (!this.matrix[drop.gmx] || !this.matrix[drop.gmx][drop.gmy]) {
            return null;
        }
        this.matrix[drop.gmx][drop.gmy].add(drop);

        var collisions = this.collisions(drop);
        if (collisions && collisions.next != null) {
            return collisions.next;
        }
    } else {
        drop.gid = Math.random().toString(36).substr(2, 9);
        drop.gmx = Math.floor(drop.x / this.resolution);
        drop.gmy = Math.floor(drop.y / this.resolution);
        if (!this.matrix[drop.gmx] || !this.matrix[drop.gmx][drop.gmy]) {
            return null;
        }

        this.matrix[drop.gmx][drop.gmy].add(drop);
    }
    return null;
};

/**
 * Looks for collisions with the given raindrop.
 * @param drop raindrop to be checked
 * @returns list of drops that collide with it
 */
CollisionMatrix.prototype.collisions = function(drop) {
    var item = new DropItem(null);
    var first = item;

    item = this.addAll(item, drop.gmx - 1, drop.gmy + 1);
    item = this.addAll(item, drop.gmx, drop.gmy + 1);
    item = this.addAll(item, drop.gmx + 1, drop.gmy + 1);

    return first;
};

/**
 * Appends all found drop at a given location to the given item.
 * @param to item to which the results will be appended to
 * @param x x position in the matrix
 * @param y y position in the matrix
 * @returns last discovered item on the list
 */
CollisionMatrix.prototype.addAll = function(to, x, y) {
    if (x > 0 && y > 0 && x < this.xc && y < this.yc) {
        var items = this.matrix[x][y];
        while (items.next != null) {
            items = items.next;
            to.next = new DropItem(items.drop);
            to = to.next;
        }
    }
    return to;
};

/**
 * Removed the drop from its current position
 * @param drop to be removed
 */
CollisionMatrix.prototype.remove = function(drop) {
    this.matrix[drop.gmx][drop.gmy].remove(drop);
};

/**
 * Defines a linked list item.
 */

function DropItem(drop) {
    this.drop = drop;
    this.next = null;
}

/**
 * Adds the raindrop to the end of the list.
 * @param drop raindrop to be added
 */
DropItem.prototype.add = function(drop) {
    var item = this;
    while (item.next != null) {
        item = item.next;
    }
    item.next = new DropItem(drop);
};

/**
 * Removes the raindrop from the list.
 * @param drop raindrop to be removed
 */
DropItem.prototype.remove = function(drop) {
    var item = this;
    var prevItem = null;
    while (item.next != null) {
        prevItem = item;
        item = item.next;
        if (item.drop.gid === drop.gid) {
            prevItem.next = item.next;
        }
    }
};<|MERGE_RESOLUTION|>--- conflicted
+++ resolved
@@ -134,7 +134,6 @@
  */
 RainyDay.prototype.checkSize = function() {
     var changed = false;
-<<<<<<< HEAD
     var clientWidth = this.img.clientWidth;
     var clientHeight = this.img.clientHeight;
     var clientOffsetLeft = this.img.offsetLeft;
@@ -144,57 +143,40 @@
     var canvasOffsetLeft = this.canvas.offsetLeft;
     var canvasOffsetTop = this.canvas.offsetTop;
 
-    if (canvasWidth !== clientWidth) {
-        canvasWidth = clientWidth;
-        changed = true;
-    }
-    if (canvasHeight !== clientHeight) {
-        canvasHeight = clientHeight;
-        changed = true;
-    }
-    if (canvasOffsetLeft !== clientOffsetLeft) {
-        canvasOffsetLeft = clientOffsetLeft;
-        changed = true;
-    }
-    if (canvasOffsetTop !== clientOffsetTop) {
-        canvasOffsetTop = clientOffsetTop;
-        changed = true;
-=======
     if (this.htmlImage) {
-        if (this.canvas.width !== this.img.clientWidth) {
-            this.canvas.width = this.img.clientWidth;
+        if (canvasWidth !== clientWidth) {
+            this.canvas.width = clientWidth;
             changed = true;
         }
-        if (this.canvas.height !== this.img.clientHeight) {
-            this.canvas.height = this.img.clientHeight;
+        if (canvasHeight !== clientHeight) {
+            this.canvas.height = clientHeight;
             changed = true;
         }
-        if (this.canvas.offsetLeft !== this.img.offsetLeft) {
-            this.canvas.offsetLeft = this.img.offsetLeft;
+        if (canvasOffsetLeft !== clientOffsetLeft) {
+            this.canvas.offsetLeft = clientOffsetLeft;
             changed = true;
         }
-        if (this.canvas.offsetTop !== this.img.offsetTop) {
-            this.canvas.offsetTop = this.img.offsetTop;
+        if (canvasOffsetTop !== clientOffsetTop) {
+            this.canvas.offsetTop = clientOffsetTop;
             changed = true;
         }
     } else {
-        if (this.canvas.width !== this.img.clientWidth) {
-            this.canvas.width = this.img.clientWidth;
+        if (canvasWidth !== clientWidth) {
+            this.canvas.width = clientWidth;
             changed = true;
         }
-        if (this.canvas.height !== this.img.clientHeight) {
-            this.canvas.height = this.img.clientHeight;
+        if (canvasHeight !== clientHeight) {
+            this.canvas.height = clientHeight;
             changed = true;
         }
-        if (this.canvas.offsetLeft !== this.img.offsetLeft) {
-            this.canvas.offsetLeft = this.img.offsetLeft;
+        if (canvasOffsetLeft !== clientOffsetLeft) {
+            this.canvas.offsetLeft = clientOffsetLeft;
             changed = true;
         }
-        if (this.canvas.offsetTop !== this.img.offsetTop) {
-            this.canvas.offsetTop = this.img.offsetTop;
+        if (canvasOffsetTop !== clientOffsetTop) {
+            this.canvas.offsetTop = clientOffsetTop;
             changed = true;
         }
->>>>>>> ecfe9310
     }
     if (changed) {
         this.w = this.canvas.width;
